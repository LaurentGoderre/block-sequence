<<<<<<< HEAD
# Input edge data CSV file
SEQ_EDGE_DATA_FILE=data/edge_data.csv
# Input block representative point CSV file
SEQ_BLOCK_DATA_FILE=data/block_data.csv

# Sequencing results output file
SEQ_OUTPUT=../sequencing_results.csv
# Sequencing results anomolous data output directory
SEQ_ANOMALY_FOLDER=../seq_anomalies

# UID field to identify parent geographies in the block and edge data
SEQ_PARENT_UID=parent_block_uid
# UID field to identify child geographies in the block and edge data
SEQ_CHILD_UID=child_block_uid

# Field containing the X coordinate for the block representative point
SEQ_BLOCK_X_FIELD=rep_point_x
# Field containing the Y coordinate for the block representative point
SEQ_BLOCK_Y_FIELD=rep_point_y

# Source node identifier to build an edge graph from
SEQ_EDGE_SOURCE_FIELD=source
# Target node identifier to build an edge graph from
SEQ_EDGE_TARGET_FIELD=target
# UID field to uniquely identify each edge in the inptu data
SEQ_EDGE_UID_FIELD=edge_uid
# Field name of the interior road arc flag field
SEQ_INTERIOR_EDGE_FLAG_FIELD=interior_flag
# Field name of UID field to identify edges that form a contiguous road arc
SEQ_STREET_UID_FIELD=street_uid

# Field name of the block order field in the results file
SEQ_BO_FIELD_NAME=block_order
# Field name of the edge order field in the results file
SEQ_EO_FIELD_NAME=edge_order
=======
# connection parameters for postgresql
SEQ_SOURCE_HOST=localhost
SEQ_SOURCE_DB=stc
SEQ_SOURCE_USER=postgres
SEQ_SOURCE_PASS=postgres

# output directory for temporary and final files
SEQ_OUTPUT=.

# parent geography layer details
SEQ_PARENT_LAYER=lu
SEQ_PARENT_UID=lu_uid

# child geography layer details
SEQ_CHILD_LAYER=lb
SEQ_CHILD_UID=lb_uid

# road layer details
SEQ_ROAD_LAYER=ngd_al
SEQ_ROAD_UID=ngd_uid
# only required if not wanting to use ST_Length
# SEQ_ROAD_COST=length

# DB table of edges to be sequenced
SEQ_BF_TABLE=bf_list
# field containing preferred turn direction
SEQ_BF_SIDE_FIELD=arc_side
# preferred turn direction when routing
SEQ_BF_SIDE_PREFERRED=R
>>>>>>> 903bf65a
<|MERGE_RESOLUTION|>--- conflicted
+++ resolved
@@ -1,4 +1,3 @@
-<<<<<<< HEAD
 # Input edge data CSV file
 SEQ_EDGE_DATA_FILE=data/edge_data.csv
 # Input block representative point CSV file
@@ -33,35 +32,4 @@
 # Field name of the block order field in the results file
 SEQ_BO_FIELD_NAME=block_order
 # Field name of the edge order field in the results file
-SEQ_EO_FIELD_NAME=edge_order
-=======
-# connection parameters for postgresql
-SEQ_SOURCE_HOST=localhost
-SEQ_SOURCE_DB=stc
-SEQ_SOURCE_USER=postgres
-SEQ_SOURCE_PASS=postgres
-
-# output directory for temporary and final files
-SEQ_OUTPUT=.
-
-# parent geography layer details
-SEQ_PARENT_LAYER=lu
-SEQ_PARENT_UID=lu_uid
-
-# child geography layer details
-SEQ_CHILD_LAYER=lb
-SEQ_CHILD_UID=lb_uid
-
-# road layer details
-SEQ_ROAD_LAYER=ngd_al
-SEQ_ROAD_UID=ngd_uid
-# only required if not wanting to use ST_Length
-# SEQ_ROAD_COST=length
-
-# DB table of edges to be sequenced
-SEQ_BF_TABLE=bf_list
-# field containing preferred turn direction
-SEQ_BF_SIDE_FIELD=arc_side
-# preferred turn direction when routing
-SEQ_BF_SIDE_PREFERRED=R
->>>>>>> 903bf65a
+SEQ_EO_FIELD_NAME=edge_order